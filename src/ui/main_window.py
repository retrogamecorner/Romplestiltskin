--- conflicted
+++ resolved
@@ -514,67 +514,7 @@
             return
 
         for item in items:
-            file_path = None
-            crc32 = None
             if original_status == ROMStatus.MISSING:
-<<<<<<< HEAD
-                crc32 = item.text(4)  # CRC32 is in the fifth column (index 4)
-                # For missing ROMs, try to update existing entry first, then add if needed
-                if crc32:
-                    # Try to update existing ROM with placeholder file_path
-                    placeholder_file_path = f"missing_{crc32}"
-                    rows_affected = self.scanned_roms_manager.update_rom_status(
-                        self.current_system_id,
-                        ROMStatus.IGNORED,
-                        file_path=placeholder_file_path,
-                        crc32=crc32,
-                        original_status=original_status
-                    )
-                    # If no rows were updated, the ROM doesn't exist yet, so add it
-                    if rows_affected == 0:
-                        self.scanned_roms_manager.add_rom(
-                            self.current_system_id,
-                            ROMStatus.IGNORED,
-                            file_path=None,  # This will create the placeholder file_path
-                            file_size=None,
-                            crc32=crc32,
-                            original_status=original_status
-                        )
-            elif original_status == ROMStatus.NOT_RECOGNIZED:
-                # For unrecognized ROMs, get the full file path from stored data
-                file_path = item.data(1, Qt.ItemDataRole.UserRole)  # Full file path stored in item data
-                crc32 = item.text(2) if item.columnCount() > 2 else None  # CRC32 is in the third column
-                # Update existing ROM status
-                if crc32 or file_path:
-                    self.scanned_roms_manager.update_rom_status(
-                        self.current_system_id,
-                        ROMStatus.IGNORED,
-                        file_path=file_path,
-                        crc32=crc32,
-                        original_status=original_status
-                    )
-            else:
-                # For other statuses, use the default column structure
-                file_path = item.text(1)  # Assuming file path is in the second column
-                crc32 = item.text(4) if item.columnCount() > 4 else None  # CRC32 is in the fifth column
-                # Update existing ROM status
-                if crc32 or file_path:
-                    self.scanned_roms_manager.update_rom_status(
-                        self.current_system_id,
-                        ROMStatus.IGNORED,
-                        file_path=file_path,
-                        crc32=crc32,
-                        original_status=original_status
-                    )
-
-            # Add CRC32 to ignored list for all ROM types
-            if crc32:
-                self.ignored_crcs.add(crc32)
-                current_ignored = self.settings_manager.get_ignored_crcs(self.current_system_id)
-                if crc32 not in current_ignored:
-                    current_ignored.append(crc32)
-                    self.settings_manager.set_ignored_crcs(current_ignored, self.current_system_id)
-=======
                 crc32 = item.text(4)  # Assuming CRC32 is in the fifth column
                 self.scanned_roms_manager.update_rom_status(
                     self.current_system_id,
@@ -608,7 +548,6 @@
                     if crc32 not in current_ignored:
                         current_ignored.append(crc32)
                         self.settings_manager.set_ignored_crcs(current_ignored, self.current_system_id)
->>>>>>> 6b005b47
 
         # Refresh the ROM lists and stats
         self.update_rom_lists()
@@ -656,11 +595,6 @@
         if not self.current_system_id:
             return
 
-<<<<<<< HEAD
-        logging.info(f"unignore_selected_items: Processing {len(items)} items")
-        
-=======
->>>>>>> 6b005b47
         for item in items:
             # Get the CRC32 value for this item
             crc32 = item.text(4)
@@ -674,67 +608,6 @@
                 if crc32 in current_ignored:
                     current_ignored.remove(crc32)
                     self.settings_manager.set_ignored_crcs(current_ignored, self.current_system_id)
-<<<<<<< HEAD
-                    logging.info(f"unignore_selected_items: Updated settings manager by removing {crc32}")
-
-            # Get stored data from the item
-            stored_original_status = item.data(1, Qt.ItemDataRole.UserRole)
-            stored_file_path = item.data(2, Qt.ItemDataRole.UserRole)
-            
-            # Use stored file path if available, otherwise try to get from display text
-            file_path = stored_file_path or (item.text(1) if item.columnCount() > 1 else None)
-            logging.info(f"unignore_selected_items: Item file_path: '{file_path}'")
-            
-            # Determine original status
-            if stored_original_status is not None:
-                try:
-                    original_status = ROMStatus(stored_original_status)
-                    logging.info(f"unignore_selected_items: Using stored original status: {original_status}")
-                except (ValueError, TypeError):
-                    original_status = ROMStatus.NOT_RECOGNIZED # Default fallback
-                    logging.info(f"unignore_selected_items: Invalid stored status, using default: {original_status}")
-            else:
-                logging.info(f"unignore_selected_items: No stored original status, determining from ROM data")
-                # Fallback for older data that might not have original_status stored
-                # Try to get it from the ROM record
-                rom = None
-                if crc32:
-                    rom = self.scanned_roms_manager.get_rom_by_crc32(self.current_system_id, crc32)
-                elif file_path:
-                    rom = self.scanned_roms_manager.get_rom_by_file_path(self.current_system_id, file_path)
-                
-                if rom and rom.get('original_status'):
-                    try:
-                        original_status = ROMStatus(rom['original_status'])
-                    except ValueError:
-                        original_status = ROMStatus.NOT_RECOGNIZED
-                else:
-                    # Final fallback
-                    original_status = ROMStatus.MISSING if not rom or not rom.get('file_path') else ROMStatus.NOT_RECOGNIZED
-
-            # Try to update the ROM status first
-            logging.info(f"unignore_selected_items: Calling update_rom_status with system_id={self.current_system_id}, new_status={original_status}, file_path='{file_path}', crc32='{crc32}'")
-            rows_affected = self.scanned_roms_manager.update_rom_status(
-                self.current_system_id,
-                new_status=original_status,
-                file_path=file_path,
-                crc32=crc32,
-                original_status=None # Clear the original_status
-            )
-            logging.info(f"unignore_selected_items: update_rom_status affected {rows_affected} rows")
-            
-            # If no rows were affected, this ROM doesn't exist in the database
-            # (e.g., it's a missing ROM that only exists in the DAT file)
-            # Add it to the database so it appears in the appropriate tab
-            if rows_affected == 0 and crc32:
-                # For missing ROMs, use a placeholder file path
-                missing_file_path = file_path if file_path else f"missing_{crc32}"
-                logging.info(f"unignore_selected_items: Adding missing ROM to database with CRC32: {crc32}, file_path: '{missing_file_path}'")
-                self.scanned_roms_manager.add_rom(
-                    self.current_system_id,
-                    status=original_status,
-                    file_path=missing_file_path,
-=======
             
             # This is a simplification. We'd need to know the original status.
             # For now, we'll move them to unrecognized if they have a file path, and missing if they don't.
@@ -749,7 +622,6 @@
                 self.scanned_roms_manager.update_rom_status(
                     self.current_system_id,
                     ROMStatus.MISSING,
->>>>>>> 6b005b47
                     crc32=crc32
                 )
 
@@ -809,97 +681,6 @@
         tab_bar.update()
 
     def populate_ignored_tree(self):
-<<<<<<< HEAD
-        """Populate the ignored ROMs tree with both DAT-matched and unrecognized ignored ROMs."""
-        self.ignored_tree.clear()
-        if not self.current_system_id:
-            return
-
-        row_number = 0
-        processed_crcs = set()  # Track which CRCs we've already processed
-        
-        # Get ignored ROMs from the scanned_roms_manager (includes both recognized and unrecognized)
-        if hasattr(self, 'scanned_roms_manager'):
-            ignored_roms = self.scanned_roms_manager.get_scanned_roms_by_status(
-                self.current_system_id, ROMStatus.IGNORED
-            )
-            
-            for rom_data in ignored_roms:
-                row_number += 1
-                # Use major_name if available (for DAT-matched ROMs)
-                display_name = rom_data.get('major_name')
-                
-                # For missing ROMs (which have placeholder file_path), look up the game name from DAT
-                if not display_name and rom_data['file_path'] and rom_data['file_path'].startswith('missing_'):
-                    crc32 = rom_data['calculated_crc32']
-                    if crc32 and hasattr(self, 'all_games') and self.all_games:
-                        game_details = next((g for g in self.all_games if g.get('crc32') == crc32), None)
-                        if game_details:
-                            display_name = game_details['major_name']
-                            # Also update the region and languages from DAT data
-                            rom_data['region'] = game_details.get('region', '')
-                            rom_data['languages'] = game_details.get('languages', '')
-                
-                # Fallback to filename if still no display name
-                if not display_name:
-                    display_name = Path(rom_data['file_path']).name
-                
-                item = NumericTreeWidgetItem([
-                    str(row_number),
-                    display_name,
-                    rom_data.get('region', ''),
-                    rom_data.get('languages', ''),
-                    rom_data['calculated_crc32'] or ''
-                ])
-                item.setData(0, Qt.ItemDataRole.UserRole, row_number) # For sorting
-                # Store the original status for unignoring
-                item.setData(1, Qt.ItemDataRole.UserRole, rom_data.get('original_status'))
-                # Store the file path for unrecognized ROMs
-                item.setData(2, Qt.ItemDataRole.UserRole, rom_data['file_path'])
-                self.ignored_tree.addTopLevelItem(item)
-                
-                # Track this CRC as processed
-                if rom_data['calculated_crc32']:
-                    processed_crcs.add(rom_data['calculated_crc32'])
-            
-            # Also add any ignored CRCs that are in the DAT but not in the scanned_roms table
-            if self.all_games and self.ignored_crcs:
-                for crc in self.ignored_crcs:
-                    if crc not in processed_crcs:  # Only add if not already processed
-                        game_details = next((g for g in self.all_games if g.get('crc32') == crc), None)
-                        if game_details:
-                            row_number += 1
-                            item = NumericTreeWidgetItem([
-                                str(row_number),
-                                game_details['major_name'],
-                                game_details.get('region', ''),
-                                game_details.get('languages', ''),
-                                game_details['crc32']
-                            ])
-                            item.setData(0, Qt.ItemDataRole.UserRole, row_number) # For sorting
-                            # Store the original status as MISSING for DAT-only games
-                            item.setData(1, Qt.ItemDataRole.UserRole, ROMStatus.MISSING.value)
-                            # Store the game name as file_path for DAT-only games
-                            item.setData(2, Qt.ItemDataRole.UserRole, game_details['major_name'])
-                            self.ignored_tree.addTopLevelItem(item)
-        
-        # Fallback: populate from self.ignored_crcs and self.all_games if scanned_roms_manager is not available
-        elif self.all_games and self.ignored_crcs:
-            for crc in self.ignored_crcs:
-                game_details = next((g for g in self.all_games if g.get('crc32') == crc), None)
-                if game_details:
-                    row_number += 1
-                    item = NumericTreeWidgetItem([
-                        str(row_number),
-                        game_details['major_name'],
-                        game_details.get('region', ''),
-                        game_details.get('languages', ''),
-                        game_details['crc32']
-                    ])
-                    item.setData(0, Qt.ItemDataRole.UserRole, row_number) # For sorting
-                    self.ignored_tree.addTopLevelItem(item)
-                    
-=======
         """Populate the ignored ROMs tree based on self.ignored_crcs."""
         self.ignored_tree.clear()
         if not self.all_games or not self.ignored_crcs:
@@ -919,7 +700,6 @@
                 ])
                 item.setData(0, Qt.ItemDataRole.UserRole, row_number) # For sorting
                 self.ignored_tree.addTopLevelItem(item)
->>>>>>> 6b005b47
         self.ignored_tree.sortItems(0, Qt.SortOrder.AscendingOrder)
 
     def create_bottom_panel(self) -> QWidget:
@@ -1733,11 +1513,7 @@
         self.correct_tree.sortItems(0, Qt.SortOrder.AscendingOrder)
     
     def update_missing_roms(self):
-<<<<<<< HEAD
-        """Update the missing ROMs tab with games that are in the DAT but not found in the scan, plus ROMs with MISSING status from database."""
-=======
         """Update the missing ROMs tab with games that are in the DAT but not found in the scan."""
->>>>>>> 6b005b47
         if not hasattr(self, 'all_games') or not self.all_games:
             return
             
@@ -1746,49 +1522,6 @@
         current_system_id = self.system_combo.currentData()
         if current_system_id is None:
             return
-        
-        row_number = 0
-        missing_games = []
-        
-        # First, add ROMs from database that have MISSING status (e.g., unignored missing ROMs)
-        if hasattr(self, 'scanned_roms_manager'):
-            missing_roms_from_db = self.scanned_roms_manager.get_scanned_roms_by_status(
-                current_system_id, ROMStatus.MISSING
-            )
-            
-            for rom_data in missing_roms_from_db:
-                crc32 = rom_data.get('calculated_crc32', '')
-                # Try to get game details from DAT for display
-                game_details = None
-                if crc32 and hasattr(self, 'all_games'):
-                    game_details = next((g for g in self.all_games if g.get('crc32') == crc32), None)
-                
-                if game_details:
-                    # Use DAT information for display
-                    display_name = game_details['major_name']
-                    region = game_details.get('region', '')
-                    languages = game_details.get('languages', '')
-                else:
-                    # Fallback to file path if no DAT info available
-                    file_path = rom_data.get('file_path', '')
-                    if file_path.startswith('missing_'):
-                        display_name = f"Missing ROM (CRC: {crc32})"
-                    else:
-                        display_name = Path(file_path).name
-                    region = ''
-                    languages = ''
-                
-                row_number += 1
-                item = NumericTreeWidgetItem([
-                    str(row_number),
-                    display_name,
-                    region,
-                    languages,
-                    crc32
-                ])
-                item.setData(0, Qt.ItemDataRole.UserRole, row_number)
-                self.missing_tree.addTopLevelItem(item)
-                missing_games.append(game_details or {'crc32': crc32})
         
         # Get all matched games from scan results
         matched_crcs = set()
@@ -1804,17 +1537,8 @@
                 if result.matched_game and result.matched_game.get('crc32'):
                     matched_crcs.add(result.matched_game['crc32'])
         
-        # Get CRCs already added from database to avoid duplicates
-        db_missing_crcs = set()
-        if hasattr(self, 'scanned_roms_manager'):
-            missing_roms_from_db = self.scanned_roms_manager.get_scanned_roms_by_status(
-                current_system_id, ROMStatus.MISSING
-            )
-            for rom_data in missing_roms_from_db:
-                if rom_data.get('calculated_crc32'):
-                    db_missing_crcs.add(rom_data['calculated_crc32'])
-        
-        # Find missing games from DAT - only include games that pass the current filters
+        # Find missing games - only include games that pass the current filters
+        missing_games = []
         visible_games = []
         
         # Get the currently visible games in the DAT tree
@@ -1825,14 +1549,14 @@
             visible_games.append((game_name, crc32))
         
         # Iterate through games currently visible in the DAT tree
-        # and check if they are missing from the scan results AND not in the ignore list AND not already added from database.
+        # and check if they are missing from the scan results AND not in the ignore list.
+        row_number = 0
         for game_name, crc32 in visible_games:
-<<<<<<< HEAD
-            if (crc32 and crc32 not in matched_crcs and crc32 not in self.ignored_crcs and crc32 not in db_missing_crcs):
-=======
             if crc32 and crc32 not in matched_crcs and crc32 not in self.ignored_crcs:
->>>>>>> 6b005b47
                 # Find the full game details from self.all_games for display
+                # This assumes crc32 is unique enough for a quick lookup if needed,
+                # or that visible_games could store more complete game objects.
+                # For now, we'll retrieve it; consider optimizing if self.all_games is huge.
                 game_details = next((g for g in self.all_games if g.get('crc32') == crc32), None)
                 if game_details:
                     missing_games.append(game_details)
@@ -2058,11 +1782,6 @@
                 ])
                 # Store numeric value for proper sorting
                 item.setData(0, Qt.ItemDataRole.UserRole, row_number)
-<<<<<<< HEAD
-                # Store the full file path for use in move_to_ignored
-                item.setData(1, Qt.ItemDataRole.UserRole, rom_data['file_path'])
-=======
->>>>>>> 6b005b47
                 self.unrecognized_tree.addTopLevelItem(item)
         elif results:
             # Fallback to memory results
@@ -2077,11 +1796,6 @@
                     ])
                     # Store numeric value for proper sorting
                     item.setData(0, Qt.ItemDataRole.UserRole, row_number)
-<<<<<<< HEAD
-                    # Store the full file path for use in move_to_ignored
-                    item.setData(1, Qt.ItemDataRole.UserRole, result.file_path)
-=======
->>>>>>> 6b005b47
                     self.unrecognized_tree.addTopLevelItem(item)
         
         # Sort by file name alphabetically
